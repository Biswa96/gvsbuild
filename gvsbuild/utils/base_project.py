#  Copyright (C) 2016 - Yevgen Muntyan
#  Copyright (C) 2016 - Ignacio Casal Quinteiro
#  Copyright (C) 2016 - Arnavion
#
#  This program is free software; you can redistribute it and/or modify
#  it under the terms of the GNU General Public License as published by
#  the Free Software Foundation; either version 2 of the License, or
#  (at your option) any later version.
#
#  This program is distributed in the hope that it will be useful,
#  but WITHOUT ANY WARRANTY; without even the implied warranty of
#  MERCHANTABILITY or FITNESS FOR A PARTICULAR PURPOSE.  See the
#  GNU General Public License for more details.
#
#  You should have received a copy of the GNU General Public License
#  along with this program; if not, see <http://www.gnu.org/licenses/>.

"""Base project class, used also for tools."""

import datetime
import os
import re
import shutil
from enum import Enum

from .simple_ui import log
from .utils import _rmtree_error_handler


class ProjectType(Enum):
    NONE = -1
    IGNORE = 0
    PROJECT = 1
    TOOL = 2
    GROUP = 3


class Options:
    def __init__(self):
        # Only the one used by the projects
        self.enable_gi = False
<<<<<<< HEAD
        self.gtk3_ver = "3.24"
=======
>>>>>>> 514195b6
        self.ffmpeg_enable_gpl = False
        # Default
        self._load_python = False
        self.old_rsvg = False


class Project:
    def __init__(self, name, **kwargs):
        object.__init__(self)
        self.name = name
        self.prj_dir = name
        self.dependencies = []
        self.patches = []
        self.archive_url = None
        self.archive_file_name = None
        self.tarbomb = False
        self.type = ProjectType.NONE
        self.version = None
        self.mark_file = None
        self.clean = False
        self.to_add = True
        self.extra_env = {}
        for k in kwargs:
            setattr(self, k, kwargs[k])
        self.__working_dir = None
        if not self.version:
            self._calc_version()
        if len(self.name) > Project.name_len:
            Project.name_len = len(self.name)

    _projects = []
    _names = []
    _dict = {}
    _ver_res = None
    name_len = 0
    # List of class/type to add, now not at import time but after some options are parsed
    _reg_prj_list = []
    # build option
    opts = Options()

    def __str__(self):
        return self.name

    def __repr__(self):
        return repr(self.name)

    def load_defaults(self):
        # Used by the tools to load default paths/filenames
        pass

    def finalize_dep(self, builder, deps):
        """Used to manipulate the dependencies list, to add or remove projects
        For the dev-shell project is used to limit the tools to use."""
        pass

    def build(self):
        raise NotImplementedError("build")

    def post_install(self):
        pass

    def add_dependency(self, dep):
        self.dependencies.append(dep)

    def exec_cmd(self, cmd, working_dir=None, add_path=None):
        self.builder.exec_cmd(cmd, working_dir=working_dir, add_path=add_path)

    def exec_vs(self, cmd, add_path=None):
        self.builder.exec_vs(
            cmd, working_dir=self._get_working_dir(), add_path=add_path
        )

    def exec_msbuild(self, cmd, configuration=None, add_path=None):
        if not configuration:
            configuration = "%(configuration)s"
        self.exec_vs(
            "msbuild "
            + cmd
            + " /p:Configuration="
            + configuration
            + " %(msbuild_opts)s",
            add_path=add_path,
        )

    def _msbuild_make_search_replace(self, org_platform):
        """Return the search & replace strings (converted to bytes to update
        the platform Toolset version (v140, v141, ...) to use a new compiler,
        e.g. to use vs2017 solution's files for vs2019.

        The '<PlatformToolset' at the beginning is missing to handle
        projects like libmictohttpd that has a condition in the platform
        definition
        """

        ver = self.builder.opts.vs_ver
        if ver == "15":
            dst_platform = "141"
        elif ver == "16":
            dst_platform = "142"
        elif ver == "17":
            dst_platform = "143"
        else:
            dst_platform = f"{ver}0"
        search = (">v%u</PlatformToolset>" % (org_platform,)).encode("utf-8")
        replace = f">v{dst_platform}</PlatformToolset>".encode("utf-8")

        return search, replace

    def _msbuild_copy_dir(self, dst, src, search, replace):
        """Converts & copy a directory of a vs solution to be use with a new
        platform toolset & visual studio version.

        If dst is None the change is made in place
        """

        if dst:
            os.makedirs(dst, exist_ok=True)
            copy = True
        else:
            dst = src
            copy = False

        for cf in os.scandir(src):
            src_full = os.path.join(src, cf.name)
            dst_full = os.path.join(dst, cf.name)

            if cf.is_file():
                with open(src_full, "rb") as f:
                    content = f.read()
                new_content = content.replace(search, replace)
                if content != new_content:
                    log.info(f"File changed ({src_full})")
                    write = True
                else:
                    log.info(f"   same file ({src_full})")
                    write = copy

                if write:
                    dst_full = os.path.join(dst, cf.name)
                    with open(dst_full, "wb") as f:
                        f.write(new_content)
            elif cf.is_dir():
                self._msbuild_copy_dir(
                    dst_full if copy else None, src_full, search, replace
                )

    def exec_msbuild_gen(
        self,
        base_dir,
        sln_file,
        add_pars="",
        configuration=None,
        add_path=None,
        use_env=False,
    ):
        r"""looks for base_dir\{vs_ver}\sln_file or
        base_dir\{vs_ver_tear}\sln_file for launching the msbuild commamd.

        If it's not present in the directory the system start to look
        backward to find the first version present
        """

        def _msbuild_ok(self, dir_part):
            full = os.path.join(self.build_dir, base_dir, dir_part, sln_file)
            log.info(f"Checking for '{full}'")
            return os.path.exists(full)

        def _msbuild_copy(self, org_path, org_platform, use_ver=True):
            if use_ver:
                dst_part = f"vs{self.builder.opts.vs_ver}"
            else:
                dst_part = self.builder.vs_ver_year
            dst = os.path.join(self.build_dir, base_dir, dst_part)
            src = os.path.join(self.build_dir, base_dir, org_path)
            search, replace = self._msbuild_make_search_replace(org_platform)
            log.info(f"Vs solution copy: '{src}' -> '{dst}'")
            self._msbuild_copy_dir(dst, src, search, replace)
            return dst_part

        part = "vs" + self.builder.opts.vs_ver
        if not _msbuild_ok(self, part):
            part = self.builder.vs_ver_year
            if not _msbuild_ok(self, part):
                part = None

        if not part:
            look = {
                "12": [],
                "14": [
                    (
                        "vs12",
                        120,
                        True,
                    ),
                    (
                        "vs2013",
                        120,
                        False,
                    ),
                ],
                "15": [
                    (
                        "vs14",
                        140,
                        True,
                    ),
                    (
                        "vs2015",
                        140,
                        False,
                    ),
                    (
                        "vs12",
                        120,
                        True,
                    ),
                    (
                        "vs2013",
                        120,
                        False,
                    ),
                ],
                "16": [
                    (
                        "vs15",
                        141,
                        True,
                    ),
                    (
                        "vs2017",
                        141,
                        False,
                    ),
                    (
                        "vs14",
                        140,
                        True,
                    ),
                    (
                        "vs2015",
                        140,
                        False,
                    ),
                    (
                        "vs12",
                        120,
                        True,
                    ),
                    (
                        "vs2013",
                        120,
                        False,
                    ),
                ],
            }
            lst = look.get(self.builder.opts.vs_ver, [])
            for p in lst:
                if _msbuild_ok(self, p[0]):
                    # Found one, create the new directory with a copy, changing the platform identifier
                    part = _msbuild_copy(self, p[0], p[1], p[2])
                    break
            if part:
                # We log what we found because is not the default
                log.log(f"Project {self.name}, using {part} directory")

        if part:
            cmd = os.path.join(base_dir, part, sln_file)
            if add_pars:
                cmd += " " + add_pars
            if use_env:
                cmd += " /p:UseEnv=True"
        else:
            log.error_exit(
                f"Solution file '{sln_file}' for project '{self.name}' not found!"
            )
        self.exec_msbuild(cmd, configuration, add_path)
        return part

    def install(self, *args):
        self.builder.install(self._get_working_dir(), self.pkg_dir, *args)

    def install_dir(self, src, dest=None):
        if not dest:
            dest = os.path.basename(src)
        self.builder.install_dir(self._get_working_dir(), self.pkg_dir, src, dest)

    def install_pc_files(self, base_dir="pc-files"):
        """Install, setting dir & version, the .pc files."""
        pkgconfig_dir = os.path.join(self.builder.gtk_dir, "lib", "pkgconfig")
        self.builder.make_dir(pkgconfig_dir)

        src_dir = os.path.join(self._get_working_dir(), base_dir)
        log.debug(f"Copy .pc files from {src_dir}")
        bin_dir = os.path.join(self.builder.gtk_dir, "bin").replace("\\", "/")
        for f in os.scandir(src_dir):
            if f.is_file():
                log.debug(f" {f.name}")
                with open(f.path) as fi:
                    content = fi.read()
                _t = content.replace("@prefix@", bin_dir)
                content = _t
                _t = content.replace("@version@", self.version)
                content = _t

                with open(os.path.join(pkgconfig_dir, f.name), "wt") as fo:
                    fo.write(content)

    def patch(self):
        for p in self.patches:
            name = os.path.basename(p)
            stamp = os.path.join(self.build_dir, f"{name}.patch-applied")
            if not os.path.exists(stamp):
                log.log(f"Applying patch {p}")
                self.builder.exec_msys(
                    ["patch", "-p1", "-i", p], working_dir=self._get_working_dir()
                )
                with open(stamp, "w") as stampfile:
                    stampfile.write("done")
            else:
                log.debug(f"patch {p} already applied, skipping")

    def _get_working_dir(self):
        if self.__working_dir:
            return os.path.join(self.build_dir, self.__working_dir)
        else:
            return self.build_dir

    def push_location(self, path):
        self.__working_dir = path

    def pop_location(self):
        self.__working_dir = None

    def prepare_build_dir(self):
        if self.clean and os.path.exists(self.build_dir):
            shutil.rmtree(self.build_dir, onerror=_rmtree_error_handler)

        if os.path.exists(self.build_dir):
            log.debug(f"directory {self.build_dir} already exists")
            if self.update_build_dir():
                self.mark_file_remove()
                if os.path.exists(self.patch_dir):
                    log.log(f"Copying files from {self.patch_dir} to {self.build_dir}")
                    self.builder.copy_all(self.patch_dir, self.build_dir)
        else:
            self.unpack()
            if os.path.exists(self.patch_dir):
                log.log(f"Copying files from {self.patch_dir} to {self.build_dir}")
                self.builder.copy_all(self.patch_dir, self.build_dir)

    def update_build_dir(self):
        pass

    def unpack(self):
        raise NotImplementedError("unpack")

    def export(self):
        raise NotImplementedError("export")

    def get_path(self):
        # Optional for projects
        pass

    def add_extra_env(self, key, val):
        # Extra env vars for projects / tools
        self.extra_env[key] = val

    def apply_extra_env(self, base_env):
        if self.extra_env:
            for key, val in self.extra_env.items():
                if key not in base_env:
                    base_env[key] = val

    @staticmethod
    def add(proj, type=ProjectType.IGNORE):
        if proj.name in Project._dict:
            log.error_exit(f"Project '{proj.name}' already present!")
        Project._projects.append(proj)
        Project._names.append(proj.name)
        Project._dict[proj.name] = proj
        if proj.type == ProjectType.NONE:
            proj.type = type

    @staticmethod
    def register(cls, ty):
        """Register the class to be added after some initialization."""
        Project._reg_prj_list.append(
            (
                cls,
                ty,
            )
        )

    @staticmethod
    def add_all():
        """Add all the registered class."""
        for cls, ty in Project._reg_prj_list:
            c_inst = cls()
            if c_inst.to_add:
                Project.add(c_inst, type=ty)
            else:
                del c_inst
        del Project._reg_prj_list

    def ignore(self):
        """Mark the project not to build/add to the list."""
        self.to_add = False

    @staticmethod
    def get_project(name):
        return Project._dict[name]

    @staticmethod
    def list_projects():
        return list(Project._projects)

    @staticmethod
    def get_names():
        return list(Project._names)

    @staticmethod
    def get_dict():
        return dict(Project._dict)

    @staticmethod
    def get_tool_path(tool):
        if not isinstance(tool, Project):
            tool = Project._dict[tool]
        if tool.type == ProjectType.TOOL:
            t = tool.get_path()
            if isinstance(t, tuple):
                # Get the one that's not null
                return t[0] if t[0] else t[1]
            else:
                return t
        else:
            return None

    @staticmethod
    def get_tool_executable(tool):
        if not isinstance(tool, Project):
            tool = Project._dict[tool]

        if tool.type == ProjectType.TOOL:
            return tool.get_executable()
        return None

    @staticmethod
    def get_tool_base_dir(tool):
        if not isinstance(tool, Project):
            tool = Project._dict[tool]

        if tool.type == ProjectType.TOOL:
            return tool.get_base_dir()
        return None

    @staticmethod
    def _file_to_version(file_name):
        if not Project._ver_res:
            Project._ver_res = [
                re.compile(r".*_v([0-9]+_[0-9]+)\."),
                re.compile(r".*-([0-9+]\.[0-9]+\.[0-9]+-[0-9]+)\."),
                re.compile(r".*-([0-9+]\.[0-9]+\.[0-9]+)-"),
                re.compile(r".*-([0-9+]\.[0-9]+\.[0-9]+[a-z])\."),
                re.compile(r".*-([0-9+]\.[0-9]+\.[0-9]+)\."),
                re.compile(r".*-([0-9+]\.[0-9]+)\."),
                re.compile(r".*_([0-9+]\.[0-9]+\.[0-9]+)\."),
                re.compile(r"^([0-9+]\.[0-9]+\.[0-9]+)\."),
                re.compile(r"^v([0-9+]\.[0-9]+\.[0-9]+\.[0-9]+)\."),
                re.compile(r"^v([0-9+]\.[0-9]+\.[0-9]+)\."),
                re.compile(r"^v([0-9+]\.[0-9]+)\."),
                re.compile(r".*-([0-9a-f]+)\."),
                re.compile(r".*([0-9]\.[0-9]+)\."),
            ]

        ver = ""
        for r in Project._ver_res:
            ok = r.match(file_name)
            if ok:
                ver = ok.group(1)
                break
        log.debug(
            "Version from file name:%-16s <- %s"
            % (
                ver,
                file_name,
            )
        )
        return ver

    def _calc_version(self):
        if self.archive_file_name:
            self.version = Project._file_to_version(self.archive_file_name)
        elif self.archive_url:
            _t, name = os.path.split(self.archive_url)
            self.version = Project._file_to_version(name)
        elif hasattr(self, "tag") and self.tag:
            self.version = f"git/{self.tag}"
        elif hasattr(self, "repo_url"):
            self.version = "git/master"
        else:
            self.version = ""

    def mark_file_calc(self):
        if not self.mark_file:
            self.mark_file = os.path.join(self.build_dir, ".wingtk-built")

    def mark_file_remove(self):
        self.mark_file_calc()
        if os.path.isfile(self.mark_file):
            os.remove(self.mark_file)

    def mark_file_write(self):
        self.mark_file_calc()
        try:
            with open(self.mark_file, "wt") as fo:
                now = datetime.datetime.now().replace(microsecond=0)
                fo.write(f"{now.strftime('%Y-%m-%d %H:%M:%S')}\n")
        except FileNotFoundError as e:
            log.debug(f"Exception writing file '{self.mark_file}' ({e})")

    def mark_file_exist(self):
        rt = None
        self.mark_file_calc()
        if os.path.isfile(self.mark_file):
            try:
                with open(self.mark_file) as fi:
                    rt = fi.readline().strip("\n")
            except OSError as e:
                print(f"Exception reading file '{self.mark_file}'")
                print(e)
        return rt

    def is_project(self):
        return self.type == ProjectType.PROJECT


def project_add(cls):
    """Class decorator to add the newly created Project class to the global
    projects/tools/groups list."""
    Project.register(cls, ProjectType.PROJECT)
    return cls<|MERGE_RESOLUTION|>--- conflicted
+++ resolved
@@ -39,10 +39,6 @@
     def __init__(self):
         # Only the one used by the projects
         self.enable_gi = False
-<<<<<<< HEAD
-        self.gtk3_ver = "3.24"
-=======
->>>>>>> 514195b6
         self.ffmpeg_enable_gpl = False
         # Default
         self._load_python = False
