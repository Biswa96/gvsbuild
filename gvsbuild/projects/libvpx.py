--- conflicted
+++ resolved
@@ -28,13 +28,8 @@
             "libvpx",
             version="1.13.1",
             archive_url="https://github.com/webmproject/libvpx/archive/v{version}.tar.gz",
-<<<<<<< HEAD
             archive_filename="libvpx-v{version}.tar.gz",
-            hash="cb2a393c9c1fae7aba76b950bb0ad393ba105409fe1a147ccd61b0aaa1501066",
-=======
-            archive_file_name="libvpx-v{version}.tar.gz",
             hash="00dae80465567272abd077f59355f95ac91d7809a2d3006f9ace2637dd429d14",
->>>>>>> 67212368
             dependencies=["nasm", "msys2", "libyuv", "perl"],
             patches=[
                 "0006-gen_msvs_vcxproj.sh-Select-current-Windows-SDK-if-av.patch",
