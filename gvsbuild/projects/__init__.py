# flake8: noqa

from gvsbuild.projects.adwaita_icon_theme import AdwaitaIconTheme
from gvsbuild.projects.atk import Atk
from gvsbuild.projects.boringssl import BoringSSL
from gvsbuild.projects.cairo import Cairo
from gvsbuild.projects.check_libs import CheckLibs
from gvsbuild.projects.clutter import Clutter
from gvsbuild.projects.cogl import Cogl
from gvsbuild.projects.cyrus_sasl import CyrusSasl
from gvsbuild.projects.dcv_color_primities import DcvColorPrimitives
from gvsbuild.projects.dev_shell import DevShell
from gvsbuild.projects.emeus import Emeus
from gvsbuild.projects.enchant import Enchant
from gvsbuild.projects.ffmpeg import Ffmpeg
from gvsbuild.projects.fontconfig import Fontconfig
from gvsbuild.projects.freerdp import FreeRDP
from gvsbuild.projects.freetype import Freetype
from gvsbuild.projects.fribidi import Fribidi
from gvsbuild.projects.gdk_pixbuf import GdkPixbuf
from gvsbuild.projects.gettext import Gettext
from gvsbuild.projects.glib import GLib, GLibNetworking, GLibPyWrapper
from gvsbuild.projects.gobject_introspection import GObjectIntrospection
from gvsbuild.projects.graphene import Graphene
from gvsbuild.projects.grpc import Grpc
from gvsbuild.projects.gsettings_desktop_schemas import GSettingsDesktopSchemas
from gvsbuild.projects.gstreamer import (
    GstPluginsBad,
    GstPluginsBase,
    GstPluginsGood,
    GstPython,
    GStreamer,
    Orc,
)
<<<<<<< HEAD
from gvsbuild.projects.gtk import Gtk2, Gtk4, Gtk320, Gtk322, Gtk324
=======
from gvsbuild.projects.gtk import Gtk, Gtk3, Gtk4
>>>>>>> 514195b6
from gvsbuild.projects.gtksourceview import GtkSourceView4, GtkSourceView5
from gvsbuild.projects.harfbuzz import Harfbuzz
from gvsbuild.projects.hicolor_icon_theme import HicolorIconTheme
from gvsbuild.projects.icu import Icu
from gvsbuild.projects.json_glib import JsonGLib
from gvsbuild.projects.jsonc import Jsonc
from gvsbuild.projects.leveldb import LevelDB
from gvsbuild.projects.lgi import Lgi
from gvsbuild.projects.libarchive import Libarchive
from gvsbuild.projects.libcroco import Libcroco
from gvsbuild.projects.libcurl import Libcurl
from gvsbuild.projects.libepoxy import Libepoxy
from gvsbuild.projects.libffi import Libffi
from gvsbuild.projects.libgxps import Libgxps
from gvsbuild.projects.libjpeg_turbo import LibjpegTurbo
from gvsbuild.projects.libmicrohttpd import Libmicrohttpd
from gvsbuild.projects.libpng import Libpng
from gvsbuild.projects.libpsl import Libpsl
from gvsbuild.projects.librsvg import Librsvg, LibrsvgLegacy
from gvsbuild.projects.libsoup import Libsoup, Libsoup3
from gvsbuild.projects.libssh import Libssh, Libssh2
from gvsbuild.projects.libtiff import Libtiff4
from gvsbuild.projects.libuv import Libuv
from gvsbuild.projects.libvpx import Libvpx
from gvsbuild.projects.libxml2 import Libxml2
from gvsbuild.projects.libyuv import Libyuv
from gvsbuild.projects.libzip import Libzip
from gvsbuild.projects.lmdb import Lmdb
from gvsbuild.projects.luajit import Luajit
from gvsbuild.projects.lz4 import Lz4
from gvsbuild.projects.mit_kerberos import Kerberos
from gvsbuild.projects.nghttp2 import Nghttp2
from gvsbuild.projects.openh264 import OpenH264
from gvsbuild.projects.openssl import OpenSSL
from gvsbuild.projects.opus import Opus
from gvsbuild.projects.pango import Pango
from gvsbuild.projects.pixman import Pixman
from gvsbuild.projects.pkgconf import PkgConf
from gvsbuild.projects.portaudio import Portaudio
from gvsbuild.projects.protobuf import Protobuf, ProtobufC
from gvsbuild.projects.pycairo import Pycairo
from gvsbuild.projects.pygobject import PyGObject
from gvsbuild.projects.quiche import Quiche
from gvsbuild.projects.sqlite import SQLite
from gvsbuild.projects.win_iconv import WinIconv
from gvsbuild.projects.wing import Wing
from gvsbuild.projects.x264 import X264
from gvsbuild.projects.zlib import Zlib<|MERGE_RESOLUTION|>--- conflicted
+++ resolved
@@ -32,11 +32,8 @@
     GStreamer,
     Orc,
 )
-<<<<<<< HEAD
-from gvsbuild.projects.gtk import Gtk2, Gtk4, Gtk320, Gtk322, Gtk324
-=======
-from gvsbuild.projects.gtk import Gtk, Gtk3, Gtk4
->>>>>>> 514195b6
+
+from gvsbuild.projects.gtk import Gtk2, Gtk3, Gtk4
 from gvsbuild.projects.gtksourceview import GtkSourceView4, GtkSourceView5
 from gvsbuild.projects.harfbuzz import Harfbuzz
 from gvsbuild.projects.hicolor_icon_theme import HicolorIconTheme
